import xarray as xr # todo add to setup
import numpy as np
import pandas as pd

<<<<<<< HEAD
# delete these imports after windpowerlib integration
from windpowerlib.wind_turbine import WindTurbine
from windpowerlib.wind_farm import WindFarm
from windpowerlib.turbine_cluster_modelchain import TurbineClusterModelChain

from feedinlib import tools
from feedinlib import WindPowerPlant

=======
import os
from feedinlib import tools
from feedinlib import Photovoltaic, WindPowerPlant
from feedinlib.models import WindpowerlibTurbine
from feedinlib.models import WindpowerlibTurbineCluster

>>>>>>> 19610110

class Region:
    """
    can also be multi-region
    """
    def __init__(self, geom, weather):
        """

        :param geom: polygon
        :param weather: Weather Objekt
        """
        self.geom = geom
        self.weather = weather

    def wind_feedin(self, register, assignment_func=None, snapshots=None,
                    **kwargs):
        """
        Bekommt Anlagenregister wie MaStR oder bekommt Anlagenregister wie OPSD
        und macht über assignment_func Annahme welche Anlage installiert ist,
        z.B. über mittlere Windgeschwindigkeit oder Anlagenleistung...

        Parameters
        ------------
        register : pd.DataFrame
            Contains power plant data and location of each power plant in columns
            'lat' (latitude) and 'lon' (longitude). Required power plant data:
            turbine type in column 'turbine_type', hub height in m in column 'hub_height'.
            Optional data: rotor diameter in m in 'rotor_diameter'.
            todo what about nominal power - comes from oedb. Aber wenn eigene leistungskurve angegeben wird...?
        assignment_func : Funktion, die Anlagen in einer Wetterzelle mit
            Information zu Leistung und Standort sowie die mittl.
            Windgeschwindigkeit der Wetterzelle bekommt und jeder Anlage einen
            Typ und eine Nabenhöhe zuordnet
        snapshots : Zeitschritte, für die Einspeisung berechnet werden soll

        Other parameters
        ----------------
        power_curves : optional, falls eigene power_curves vorgegeben werde
            sollen
            .... copy from windpowerlib --> ModelChain parameters

        Returns
        -------
        feedin : pd.Series
            Absolute feed-in of wind power plants in region in todo: unit W.

        """
        register = tools.add_weather_locations_to_register(
            register=register, weather_coordinates=self.weather)
        # todo: use function for retrieving all possible weather locations as
        #  df[['lat', 'lon']] instead
        weather_locations = register[['weather_lat', 'weather_lon']].groupby(
            ['weather_lat', 'weather_lon']).size().reset_index().drop([0],
                                                                      axis=1)
        # get turbine types (and data) from register
        turbine_data = register.groupby(
            ['turbine_type', 'hub_height',
             'rotor_diameter']).size().reset_index().drop(0, axis=1)
        # initialize wind turbine objects for each turbine type in register
        turbine_data['turbine'] = turbine_data.apply(
<<<<<<< HEAD
            lambda x: WindTurbine(fetch_curve='power_curve', **x), axis=1)  # todo use feedinlib WindPowerPlant, see below
        # turbine_data['turbine'] = turbine_data.apply(
        #     lambda x: WindPowerPlant(fetch_curve='power_curve',
        #                              **x), axis=1) # todo fetch_curve und andere parameter wo?
        turbine_data.index = turbine_data[['turbine_type', 'hub_height',
             'rotor_diameter']].applymap(str).apply(lambda x: '_'.join(x),
                                                    axis=1)
=======
            lambda x: WindPowerPlant(model=WindpowerlibTurbine, **x), axis=1)
        turbine_data.index = turbine_data[['turbine_type', 'hub_height',
                                           'rotor_diameter']].applymap(
            lambda x: x if isinstance(x, str) else int(x)).applymap(str).apply(
            lambda x: '_'.join(x), axis=1)
>>>>>>> 19610110
        turbines_region = dict(turbine_data['turbine'])

        region_feedin_df = pd.DataFrame()
        for weather_location, weather_index in zip([list(weather_locations.iloc[index])
                                 for index in weather_locations.index],
                                    weather_locations.index): # todo: weather id....
            # select power plants belonging to weather location
            power_plants = register.loc[
                (register['weather_lat'] == weather_location[0]) & (
                    register['weather_lon'] == weather_location[1])]  # todo: nicer way?
            # todo: assignment func
            # prepare power plants for windpowerlib TurbineClusterModelChain
            turbine_types_location = power_plants.groupby(
                'id').size().reset_index().drop(0, axis=1)
            wind_farm_data = {'name': 'todo',
                              'wind_turbine_fleet': []}
            for turbine_type in turbine_types_location['id']:
                capacity = power_plants.loc[
                    power_plants['id'] == turbine_type]['capacity'].sum()  # todo check capacpity of opsd register
                wind_farm_data['wind_turbine_fleet'].append(
                    {'wind_turbine': turbines_region[turbine_type],
                     'total_capacity': capacity})

            # initialize wind farm and run TurbineClusterModelChain
            # todo: if nur ein turbine_type --> ModelChain verwenden??
            wind_farm = WindPowerPlant(model=WindpowerlibTurbineCluster,
                                       **wind_farm_data)
            # select weather of weather location and drop location index
            weather = self.weather.loc[
                (self.weather.index.get_level_values('lat') ==
                 weather_location[0]) & (
                        self.weather.index.get_level_values('lon') ==
                        weather_location[1])].droplevel(level=[1, 2])
            feedin_ts = wind_farm.feedin(weather=weather)
            feedin_df = pd.DataFrame(data=feedin_ts).rename(
                columns={feedin_ts.name: 'feedin_{}'.format(weather_index)})
            region_feedin_df = pd.concat([region_feedin_df, feedin_df], axis=1)
        feedin = region_feedin_df.sum(axis=1).rename('feedin')
        # todo delete skeleton:
        # weise jeder Anlage eine Wetterzelle zu
        # for weather_cell in self.weather_cells
        #   filtere Anlagen in Wetterzelle
        #   wenn spezifiziert wähle Anlage mit assignment func
        #   aggregiere Leistungskurven der anlagen in register (wird in Modelchain gemacht)
        #   berechne mittlere Nabenhöhe? (wird in Modelchain gemacht)
        #   rufe die windpowerlib Cluster ModelChain auf (evtl. bei nur einer
        #       Anlage einfache ModelChain?)
        # summiere feedin über alle Zellen
        # return feedin
        return feedin

    def pv_feedin_distribution_register(self, distribution_dict,
                                    technical_parameters, register):
        """
        Innerhalb eines Wetterpunktes werden die Anlagen entsprechend des
        distribution_dict gewichtet. Jeder Wetterpunkt wird entsprechend der
        installierten Leistung nach Anlagenregister skaliert und anschließend
        eine absolute Zeitreihe für die Region zurück gegeben.

        Parameters
        ----------
        distribution_dict : dict
            Dict mit Anlagentyp und Anteil
            {'1': 0.6, 2: 0.4}
        technical_parameters : dict oder Liste mit PVSystems
            Dict mit Inverter, Ausrichtung, etc. der Module (alles was PVSystem
            benötigt)
        register : dataframe mit Standort und installierter Leistung für jede
            Anlage
        :return:
            absolute Einspeisung für Region
        """

        #lese Wetterdaten ein und preprocessing todo: hier Openfred-daten einsetzen

        output=pd.Series()
        register_pv_locations = tools.add_weather_locations_to_register(
            register=register, weather_coordinates=self.weather)

        # calculate installed capacity per weathercell
        installed_capacity = register_pv_locations.groupby(
            ['weather_lat', 'weather_lon'])['capacity'].agg('sum').reset_index()

        for index, row in installed_capacity.iterrows():
            for key in technical_parameters.keys():
                module = technical_parameters[key]
                pv_system = Photovoltaic(**module)
                lat = row['weather_lat']
                lon = row['weather_lon']
                weather_df = self.weather.loc[(self.weather['lat'] == lat)
                                              & (self.weather['lon'] == lon)]
                # calculate the feedin and set the scaling to 'area' or 'peak_power'
                feedin = pv_system.feedin(
                    weather=weather_df[
                        ['wind_speed', 'temp_air', 'dhi', 'dirhi', 'ghi']],
                    location=(lat, lon))
                feedin_scaled = pv_system.feedin(
                    weather=weather_df[
                        ['wind_speed', 'temp_air', 'dhi', 'dirhi', 'ghi']],
                    location=(lat, lon), scaling='peak_power', scaling_value=10)
                # get the distribution for the pv_module
                dist = distribution_dict[key]
                local_installed_capacity = row['capacity']
                # scale the output with the module_distribution and the local installed capacity
                module_feedin = feedin_scaled.multiply(
                    dist * local_installed_capacity)
                #        # add the module output to the output series
                output = output.add(other=module_feedin, fill_value=0).rename('feedin')
                output[output < 0] = 0

        return output.fillna(0)

    def pv_feedin(self, register, assignment_func=None, **kwargs):
        """
        Bekommt Anlagenregister wie MaStR oder OPSD
        und macht über assignment_func Annahme welche Anlage installiert ist,
        z.B. über Anlagenleistung...

        Parameters
        ------------
        register : dataframe mit Standort und installierter Leistung für jede
            Anlage
        assignment_func : Funktion, die Anlagen in einer Wetterzelle mit
            Information zu Leistung und Standort bekommt und jeder Anlage einen
            Modultyp, Wechselrichter, Ausrichtung, Neigung und Albedo zuordnet

        :return: feedin
            absolute Einspeisung für Region
        """
        # weise jeder Anlage eine Wetterzelle zu (pd.cut)
        # for weather_cell in self.weather_cells
        #   filtere Anlagen in Wetterzelle
        #   (wenn spezifiziert, wähle Anlage mit assignment func - nicht notwendig)
        #   aggregiere anlagen wenn möglich? groupby(['tilt', 'azimuth'...])
        #       für jede Anlagenkonfiguration
        #           initialisiere PVSystem
        #           berechne feedin, skaliert auf installierte Leistung
        #       summiere feedin über alle Anlagenkonfigurationen
        # summiere feedin über alle Zellen
        # return feedin
        pass


    def pv_feedin_distribution_rule(self, distribution_dict, technical_parameters, rule):
        """
        Innerhalb eines Wetterpunktes werden die Anlagen entsprechend des
        distribution_dict gewichtet. Jeder Wetterpunkt wird entsprechend der
        installierten Leistung nach Anlagenregister skaliert und anschließend
        eine absolute Zeitreihe für die Region zurück gegeben.

        Parameters
        ----------
        distribution_dict : dict
            Dict mit Anlagentyp und Anteil
            {'1': 0.6, 2: 0.4}
        technical_parameters : dict oder Liste mit PVSystems
            Dict mit Inverter, Ausrichtung, etc. der Module (alles was PVSystem
            benötigt)
        register : dataframe mit Standort und installierter Leistung für jede
            Anlage
        :return:
            absolute Einspeisung für Region
        """
        # (PVSystem initialisieren)
        # for weather_cell in rule
        #   initialisiere Location
        #       for each pvsystem
        #           rufe die pvlib ModelChain auf
        #       erstelle eine normierte Zeitreihe entsprechend der Gewichtung
        #       skaliere die normierte Zeitreihe entsprechend der rule Fkt.
        #  return feedin
        pass


def assignment_func_mean_wind_speed(register, weather):
    """
    todo move function from feedin_germany here (assign_turbine_data_by_wind_zone)
        after windzones were loaded into oedb
    :param register:
    :param weather: Dataarray mit Wetter einer Wetterzelle
    :return: register mit zusätzlich Anlagentyp und Nabenhöhe
    """
    # berechne avg_wind_speed
    avg_wind_speed = 7
    if avg_wind_speed < 5:
        register[:, 'type'] = 'E-82/2350'
        register[:, 'hub_height'] = 130
    else:
        register[:, 'type'] = 'E-101/3050'
        register[:, 'hub_height'] = 100
    return register
<|MERGE_RESOLUTION|>--- conflicted
+++ resolved
@@ -2,23 +2,12 @@
 import numpy as np
 import pandas as pd
 
-<<<<<<< HEAD
-# delete these imports after windpowerlib integration
-from windpowerlib.wind_turbine import WindTurbine
-from windpowerlib.wind_farm import WindFarm
-from windpowerlib.turbine_cluster_modelchain import TurbineClusterModelChain
-
-from feedinlib import tools
-from feedinlib import WindPowerPlant
-
-=======
 import os
 from feedinlib import tools
 from feedinlib import Photovoltaic, WindPowerPlant
 from feedinlib.models import WindpowerlibTurbine
 from feedinlib.models import WindpowerlibTurbineCluster
 
->>>>>>> 19610110
 
 class Region:
     """
@@ -79,21 +68,11 @@
              'rotor_diameter']).size().reset_index().drop(0, axis=1)
         # initialize wind turbine objects for each turbine type in register
         turbine_data['turbine'] = turbine_data.apply(
-<<<<<<< HEAD
-            lambda x: WindTurbine(fetch_curve='power_curve', **x), axis=1)  # todo use feedinlib WindPowerPlant, see below
-        # turbine_data['turbine'] = turbine_data.apply(
-        #     lambda x: WindPowerPlant(fetch_curve='power_curve',
-        #                              **x), axis=1) # todo fetch_curve und andere parameter wo?
-        turbine_data.index = turbine_data[['turbine_type', 'hub_height',
-             'rotor_diameter']].applymap(str).apply(lambda x: '_'.join(x),
-                                                    axis=1)
-=======
             lambda x: WindPowerPlant(model=WindpowerlibTurbine, **x), axis=1)
         turbine_data.index = turbine_data[['turbine_type', 'hub_height',
                                            'rotor_diameter']].applymap(
             lambda x: x if isinstance(x, str) else int(x)).applymap(str).apply(
             lambda x: '_'.join(x), axis=1)
->>>>>>> 19610110
         turbines_region = dict(turbine_data['turbine'])
 
         region_feedin_df = pd.DataFrame()
@@ -127,7 +106,9 @@
                  weather_location[0]) & (
                         self.weather.index.get_level_values('lon') ==
                         weather_location[1])].droplevel(level=[1, 2])
-            feedin_ts = wind_farm.feedin(weather=weather)
+            feedin_ts = TurbineClusterModelChain(wind_farm,
+                                                 **kwargs).run_model(
+                weather).power_output
             feedin_df = pd.DataFrame(data=feedin_ts).rename(
                 columns={feedin_ts.name: 'feedin_{}'.format(weather_index)})
             region_feedin_df = pd.concat([region_feedin_df, feedin_df], axis=1)
